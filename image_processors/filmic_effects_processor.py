--- conflicted
+++ resolved
@@ -30,13 +30,8 @@
         self.original_photo_ref = None
         self.processed_photo_ref = None
         
-<<<<<<< HEAD
-        # Effect parameter defaults
-        self.grain_intensity = tk.DoubleVar(value=0.03)
-=======
         # Effect parameters
         self.grain_intensity = tk.DoubleVar(value=0.20)
->>>>>>> d2b2772c
         self.grain_edge_boost = tk.DoubleVar(value=1.8)
         self.vignette_strength = tk.DoubleVar(value=0.3)
         self.saturation_reduction = tk.DoubleVar(value=0.3)
